--- conflicted
+++ resolved
@@ -21,13 +21,9 @@
 
     steps:
       - name: Checkout repository
-<<<<<<< HEAD
-        uses: actions/checkout@v4
+        uses: actions/checkout@v6
         with:
           fetch-depth: 0
-=======
-        uses: actions/checkout@v6
->>>>>>> fe5b1d5c
 
       - uses: prefix-dev/setup-pixi@v0.9.3
         with:
